// Released under the terms of the BSD License
// (C) 2014-2016
//   Analog Devices, Inc.
//   Kevin Mehall <km@kevinmehall.net>
//   Ian Daniher <itdaniher@gmail.com>

#include <ctime>
#include <algorithm>
#include <iostream>
#include <fstream>
#include <functional>
#include <string.h>

#include <libusb.h>

#include "debug.hpp"
#include "device_m1000.hpp"
#include "usb.hpp"
#include <libsmu/libsmu.hpp>

extern std::exception_ptr e_ptr;

using namespace std::placeholders;  // for _1, _2, _3...
using namespace smu;

// Callback for libusb hotplug events, proxies to Session::attached() and Session::detached().
extern "C" int LIBUSB_CALL usb_hotplug_callback(
	libusb_context *usb_ctx, libusb_device *usb_dev, libusb_hotplug_event usb_event, void *user_data)
{
	int ret;

	libusb_device_descriptor usb_desc;
	ret = libusb_get_device_descriptor(usb_dev, &usb_desc);
	if (!ret) {
		// only try to run hotplug callbacks for supported devices
		std::vector<uint16_t> device_id = {usb_desc.idVendor, usb_desc.idProduct};
		if (std::find(SUPPORTED_DEVICES.begin(), SUPPORTED_DEVICES.end(), device_id)
				!= SUPPORTED_DEVICES.end()) {
			Session *session = (Session *) user_data;
			if (usb_event == LIBUSB_HOTPLUG_EVENT_DEVICE_ARRIVED) {
				session->attached(usb_dev);
			} else if (usb_event == LIBUSB_HOTPLUG_EVENT_DEVICE_LEFT) {
				session->detached(usb_dev);
			}
		}
	}
	return 0;
}

Session::Session()
{
	m_active_devices = 0;
	int ret;

	ret = libusb_init(&m_usb_ctx);
	if (ret != 0) {
		DEBUG("%s: libusb init failed: %s\n", __func__, libusb_error_name(ret));
		abort();
	}

	// Enable USB hotplugging capabilities. If the platform doesn't support
	// this (we're currently using a custom-patched version of libusb to
	// support hotplugging on Windows) we fallback to using all the devices
	// currently plugged in.
	if (libusb_has_capability(LIBUSB_CAP_HAS_HOTPLUG)) {
		ret = libusb_hotplug_register_callback(
			NULL,
			(libusb_hotplug_event)(LIBUSB_HOTPLUG_EVENT_DEVICE_ARRIVED | LIBUSB_HOTPLUG_EVENT_DEVICE_LEFT),
			(libusb_hotplug_flag) 0,
			LIBUSB_HOTPLUG_MATCH_ANY,
			LIBUSB_HOTPLUG_MATCH_ANY,
			LIBUSB_HOTPLUG_MATCH_ANY,
			usb_hotplug_callback,
			this,
			&m_usb_cb);
		if (ret != 0)
			DEBUG("%s: libusb hotplug callback registration failed: %s\n", __func__, libusb_error_name(ret));
	} else {
		DEBUG("%s: libusb hotplug not supported, only currently attached devices will be used.\n", __func__);
	}

	struct timeval zero_tv;
	zero_tv.tv_sec = 0;
	zero_tv.tv_usec = 1;

	// Spawn a thread to handle pending USB events.
	m_usb_thread_loop = true;
	m_usb_thread = std::thread([=]() {
		while (m_usb_thread_loop) {
			libusb_handle_events_timeout_completed(m_usb_ctx, const_cast<timeval *>(&zero_tv), NULL);
		}
	});

	// Add default hotplug detach support to cancel/end a session and remove the related device.
	hotplug_detach([=](Device* dev, void* data) {
		if (m_devices.find(dev) != m_devices.end()) {
			cancel();
			end();
			remove(dev, true);
			destroy(dev);
			throw std::runtime_error("device detached");
		}
	});

	// Enable libusb debugging if LIBUSB_DEBUG is set in the environment.
	if (getenv("LIBUSB_DEBUG")) {
		libusb_set_debug(m_usb_ctx, 4);
	}
}

Session::~Session()
{
	std::lock_guard<std::mutex> lock(m_lock_devlist);

	libusb_hotplug_deregister_callback(m_usb_ctx, m_usb_cb);

	// Cancel all outstanding transfers.
	cancel();
	
	// Run device destructors before libusb_exit().
	for (Device* dev: m_devices) {
		// reset devices to high impedance mode before removing
		dev->set_mode(0, HI_Z);
		dev->set_mode(1, HI_Z);
		delete dev;
	}

	m_devices.clear();
	m_available_devices.clear();

	// Stop USB thread loop. This must be called right before libusb_exit() so
	// all USB events, including closing devices, are handled properly. Certain
	// events (such as those triggered by libusb_close()) can cause hangs
	// within libusb if called after event handling is stopped.
	if (m_usb_thread.joinable()) {
		m_usb_thread_loop = false;
		m_usb_thread.join();
	}

	libusb_exit(m_usb_ctx);
}

void Session::hotplug_attach(std::function<void(Device* device, void* data)> func, void* data)
{
	m_hotplug_attach_callbacks.push_back(std::bind(func, _1, data));
}

void Session::hotplug_detach(std::function<void(Device* device, void* data)> func, void* data)
{
	m_hotplug_detach_callbacks.push_back(std::bind(func, _1, data));
}

void Session::attached(libusb_device *usb_dev)
{
	if (!m_hotplug_attach_callbacks.empty()) {
		Device* dev = probe_device(usb_dev);
		if (dev) {
			std::lock_guard<std::mutex> lock(m_lock_devlist);
			m_available_devices.push_back(dev);
			for (auto callback: m_hotplug_attach_callbacks) {
				// Store exceptions to rethrow them in the main thread in read()/write().
				try {
					callback(dev);
				} catch (...) {
					e_ptr = std::current_exception();
				}
			}
		}
	}
}

void Session::detached(libusb_device *usb_dev)
{
	if (!m_hotplug_detach_callbacks.empty()) {
		Device* dev = find_existing_device(usb_dev);
		if (dev) {
			for (auto callback: m_hotplug_detach_callbacks) {
				// Store exceptions to rethrow them in the main thread in read()/write().
				try {
					callback(dev);
				} catch (...) {
					e_ptr = std::current_exception();
				}
			}
		}
	}
}

// Internal function to write raw SAM-BA commands to a libusb handle.
static void samba_usb_write(libusb_device_handle *usb_handle, const char* data) {
	int transferred, ret;
	ret = libusb_bulk_transfer(usb_handle, 0x01, (unsigned char *)data, strlen(data), &transferred, 100);
	if (ret < 0) {
		std::string libusb_error_str(libusb_strerror((enum libusb_error)ret));
		throw std::runtime_error("failed to write SAM-BA command: " + libusb_error_str);
	}
}

// Internal function to read raw SAM-BA commands to a libusb handle.
static void samba_usb_read(libusb_device_handle *usb_handle, unsigned char* data) {
	int transferred, ret;
	ret = libusb_bulk_transfer(usb_handle, 0x82, data, 512, &transferred, 100);
	if (ret < 0) {
		std::string libusb_error_str(libusb_strerror((enum libusb_error)ret));
		throw std::runtime_error("failed to read SAM-BA response: " + libusb_error_str);
	}
}

int Session::scan_samba_devs(std::vector<libusb_device*>& samba_devs)
{
	unsigned int device_count;
	libusb_device **usb_devs;
	struct libusb_device_descriptor usb_info;
	std::vector<uint16_t> samba_device_id;

	device_count = libusb_get_device_list(m_usb_ctx, &usb_devs);
	if (device_count < 0)
		return -libusb_to_errno(device_count);

	// Walk the list of USB devices looking for devices in SAM-BA mode.
	for (unsigned int i = 0; i < device_count; i++) {
		libusb_get_device_descriptor(usb_devs[i], &usb_info);
		samba_device_id = {usb_info.idVendor, usb_info.idProduct};
		if (std::find(SAMBA_DEVICES.begin(), SAMBA_DEVICES.end(), samba_device_id)
				!= SAMBA_DEVICES.end()) {
			samba_devs.push_back(usb_devs[i]);
		}
	}

	libusb_free_device_list(usb_devs, 1);
	return samba_devs.size();
}

int Session::flash_firmware(std::string file, std::vector<Device*> devices)
{
	int device_count = 0;
	std::unique_lock<std::mutex> lock(m_lock_devlist);

	// if no devices are specified, flash all supported devices on the system
	if (devices.size() == 0)
		devices = m_available_devices;

	std::ifstream firmware (file, std::ios::in | std::ios::binary);
	long firmware_size;

	if (!firmware.is_open()) {
		throw std::runtime_error("failed to open firmware file");
	}

	// TODO: verify that file is a compatible firmware file
	// read firmware file into buffer
	firmware.seekg(0, std::ios::end);
	firmware_size = firmware.tellg();
	firmware_size = firmware_size + (256 - firmware_size % 256);
	firmware.seekg(0, std::ios::beg);
	auto fwdata = std::unique_ptr<char[]>{ new char[firmware_size] };
	firmware.read(fwdata.get(), firmware_size);
	firmware.close();

	auto flash_device = [&](libusb_device *usb_dev) {
		libusb_device_handle *usb_handle = NULL;
		unsigned char usb_data[512];
		unsigned int page;
		const uint32_t flashbase = 0x80000;
		int ret;

		ret = libusb_open(usb_dev, &usb_handle);
		if (ret < 0) {
			std::string libusb_error_str(libusb_strerror((enum libusb_error)ret));
			throw std::runtime_error("failed opening USB device: " + libusb_error_str);
		}
#ifndef _WIN32
		libusb_detach_kernel_driver(usb_handle, 0);
		libusb_detach_kernel_driver(usb_handle, 1);
#endif
		libusb_claim_interface(usb_handle, 1);

		// ease of use abbreviations
		auto samba_write = std::bind(samba_usb_write, usb_handle, _1);
		auto samba_read = std::bind(samba_usb_read, usb_handle, usb_data);

		// erase flash
		samba_write("W400E0804,5A000005#");
		std::this_thread::sleep_for(std::chrono::milliseconds(10));
		samba_read();
		// check if flash is erased
		samba_write("w400E0808,4#");
		std::this_thread::sleep_for(std::chrono::milliseconds(10));
		samba_read();
		samba_read();
		samba_read();

		// write firmware
		page = 0;
		char cmd[20];
		uint32_t data;
		for (auto pos = 0; pos < firmware_size; pos += 4) {
			data = (uint8_t)fwdata[pos] | (uint8_t)fwdata[pos+1] << 8 |
				(uint8_t)fwdata[pos+2] << 16 | (uint8_t)fwdata[pos+3] << 24;
			snprintf(cmd, sizeof(cmd), "W%.8X,%.8X#", flashbase + pos, data);
			samba_write(cmd);
			samba_read();
			samba_read();
			// On page boundaries, write the page.
			if ((pos & 0xFC) == 0xFC) {
				snprintf(cmd, sizeof(cmd), "W400E0804,5A00%.2X03#", page);
				samba_write(cmd);
				std::this_thread::sleep_for(std::chrono::milliseconds(10));
				samba_read();
				samba_read();
				// Verify page is written.
				samba_write("w400E0808,4#");
				std::this_thread::sleep_for(std::chrono::milliseconds(10));
				samba_read();
				samba_read();
				samba_read();
				// TODO: check page status
				page++;
			}
		}

		// TODO: verify flashed data

		// disable SAM-BA
		samba_write("W400E0804,5A00010B#");
		samba_read();
		samba_read();
		// jump to flash
		samba_write("G00000000#");
		samba_read();

		libusb_release_interface(usb_handle, 1);
		libusb_close(usb_handle);
	};

	// Removing devices and putting them into SAM-BA mode triggers hotplug
	// routines which can cause the m_lock_devlist to be reacquired if any
	// hotplug callbacks exist.
	lock.unlock();

	// force all specified devices into SAM-BA mode
	// TODO: revert to unsigned index when VS supports OpenMP 3.0
	#pragma omp parallel for
	for (int i = 0; i < (int)devices.size(); i++) {
		Device* dev = devices[i];
		if (dev) {
			#pragma omp critical
			{
				remove(dev);
			}
			dev->samba_mode();
			delete dev;
		}
	}

	std::vector<libusb_device*> samba_devs;
	device_count = scan_samba_devs(samba_devs);
	if (device_count < 0)
		throw std::runtime_error("failed to scan for devices in SAM-BA mode");
	else if (device_count == 0)
		throw std::runtime_error("no devices found in SAM-BA mode");
	else if (device_count < (int)devices.size())
		throw std::runtime_error("failed forcing devices into SAM-BA mode");

	// flash all devices in SAM-BA mode
	#pragma omp parallel for
	for (int i = 0; i < device_count; i++) {
		try {
			flash_device(samba_devs[i]);
		} catch (...) {
			e_ptr = std::current_exception();
		}
	}

	if (e_ptr) {
		// copy exception pointer for throwing and reset it
		std::exception_ptr new_e_ptr = e_ptr;
		e_ptr = nullptr;
		std::rethrow_exception(new_e_ptr);
	}

	return device_count;
}

int Session::destroy(Device *dev)
{
	// This method may not be called while the session is active.
	if (m_active_devices)
		return -EBUSY;

	std::lock_guard<std::mutex> lock(m_lock_devlist);
	if (dev) {
		for (unsigned i = 0; i < m_available_devices.size(); i++) {
			if (m_available_devices[i]->m_serial.compare(dev->m_serial) == 0) {
				m_available_devices.erase(m_available_devices.begin() + i);
				return 0;
			}
		}
	}
	return -ENODEV;
}

int Session::scan()
{
	int device_count = 0;
	int devices_found = 0;

	m_lock_devlist.lock();
	m_available_devices.clear();
	m_lock_devlist.unlock();
	libusb_device **usb_devs;
	device_count = libusb_get_device_list(m_usb_ctx, &usb_devs);
	if (device_count < 0)
		return -libusb_to_errno(device_count);

	// Iterate over the attached USB devices on the system, adding supported
	// devices to the available list.
	for (int i = 0; i < device_count; i++) {
		Device* dev = probe_device(usb_devs[i]);
		if (dev) {
			m_lock_devlist.lock();
			m_available_devices.push_back(dev);
			m_lock_devlist.unlock();
			devices_found++;
		}
	}

	libusb_free_device_list(usb_devs, 1);
	return devices_found;
}

Device* Session::probe_device(libusb_device* usb_dev)
{
	int ret;
	Device* dev = find_existing_device(usb_dev);

	libusb_device_descriptor usb_desc;
	ret = libusb_get_device_descriptor(usb_dev, &usb_desc);
	if (ret != 0) {
		DEBUG("%s: error %i in get_device_descriptor\n", __func__, ret);
		return NULL;
	}

	// check if device is supported
	std::vector<uint16_t> device_id = {usb_desc.idVendor, usb_desc.idProduct};
	if (std::find(SUPPORTED_DEVICES.begin(), SUPPORTED_DEVICES.end(), device_id)
			!= SUPPORTED_DEVICES.end()) {
		libusb_device_handle *usb_handle = NULL;

		// probably lacking permission to open the underlying usb device
		if (libusb_open(usb_dev, &usb_handle) != 0)
			return NULL;

		char serial[32] = "";
		char fwver[32] = "";
		char hwver[32] = "";

		// serial/hw/fw versions should exist otherwise the USB cable probably has issues
		ret = libusb_get_string_descriptor_ascii(usb_handle, usb_desc.iSerialNumber, (unsigned char*)&serial, 32);
		if (ret <= 0 || (strncmp(serial, "", 1) == 0))
			return NULL;
		ret = libusb_control_transfer(usb_handle, 0xC0, 0x00, 0, 0, (unsigned char*)&hwver, 64, 100);
		if (ret <= 0 || (strncmp(hwver, "", 1) == 0))
			return NULL;
		ret = libusb_control_transfer(usb_handle, 0xC0, 0x00, 0, 1, (unsigned char*)&fwver, 64, 100);
		if (ret <= 0 || (strncmp(fwver, "", 1) == 0))
			return NULL;

		dev = new M1000_Device(this, usb_dev, usb_handle, hwver, fwver, serial);
		dev->read_calibration();
		return dev;
	}
	return NULL;
}

Device* Session::find_existing_device(libusb_device* usb_dev)
{
	std::lock_guard<std::mutex> lock(m_lock_devlist);
	for (Device* dev: m_available_devices) {
		if (dev->m_usb_dev == usb_dev) {
			return dev;
		}
	}
	return NULL;
}

int Session::add(Device* device)
{
	int ret = -1;

	// This method may not be called while the session is active.
	if (m_active_devices)
		return -EBUSY;

	if (device) {
		ret = device->claim();
		if (!ret)
			m_devices.insert(device);
	}
	return ret;
}

int Session::add_all()
{
	int ret;
	int num_devices = 0;

	// This method may not be called while the session is active.
	if (m_active_devices)
		return -EBUSY;

	ret = scan();
	if (ret < 0)
		return ret;

	std::lock_guard<std::mutex> lock(m_lock_devlist);
	for (Device* dev: m_available_devices) {
		ret = add(dev);
		if (ret)
			break;
		num_devices++;
	}

	if (ret < 0)
		return ret;
	return num_devices;
}

int Session::remove(Device* device, bool detached)
{
	int ret = -1;

	// This method may not be called while the session is active.
	if (m_active_devices)
		return -EBUSY;

	if (device) {
		ret = device->release();

		// device has already been detached from the system
		if (detached && (ret == -19))
			ret = 0;

		if (!ret)
			m_devices.erase(device);
	}
	return ret;
}

int Session::configure(uint32_t sampleRate)
{
	int ret = 0;

	// This method may not be called while the session is active.
	if (m_active_devices)
		return -EBUSY;

	// Nothing to configure if the session has no devices.
	if (m_devices.size() == 0)
		return ret;

	// Passing a sample rate of 0 defaults to the initial device's default
	// sample rate.
	if (sampleRate == 0) {
		Device* dev = *(m_devices.begin());
		sampleRate = dev->get_default_rate();
	}

	for (Device* dev: m_devices) {
		ret = dev->configure(sampleRate);
		if (ret < 0)
			break;
	}

	if (ret > 0)
		m_sample_rate = ret;

	return ret;
}

int Session::run(uint64_t samples)
{
	int ret;

	if (samples > 0 && m_continuous) {
		// running session in noncontinuous mode while already running in
		// continuous mode doesn't work
		return -EBUSY;
	}
    m_samples = samples;
	ret = start(samples);
	if (ret)
		return ret;
	ret = end();
	return ret;
}

int Session::end()
{
	int ret = 0;

	// cancel continuous sessions before ending them
	if (m_continuous) {
		cancel();
		m_continuous = false;
	}

	// Wait up to a second for devices to finish streaming.
	std::unique_lock<std::mutex> lk(m_lock);
	auto now = std::chrono::system_clock::now();
    uint64_t waitTime;
    if(m_sample_rate != 0){
         waitTime = (m_samples/m_sample_rate + 1) + 1;
    }
    else{
        waitTime = 0;
    }

    auto res = m_completion.wait_until(lk, now + std::chrono::seconds(waitTime), [&]{ return m_active_devices == 0; });
	if (!res) {
		DEBUG("%s: timed out waiting for completion\n", __func__);
	}

	for (Device* dev: m_devices) {
		ret = dev->off();
		if (ret == -ENODEV) {
			// the device has already been detached
			ret = 0;
			continue;
		} else if (ret) {
			break;
		}
	}
	return ret;
}

void Session::flush()
{
	for (Device* dev: m_devices) {
		// flush all read/write queues
		dev->flush(0, true);
		dev->flush(1, true);
	}
}

int Session::start(uint64_t samples)
{
	int ret = 0;
	m_cancellation = 0;
<<<<<<< HEAD
	for (auto i : m_devices) {
		i->on();
=======
	m_continuous = (samples == 0);

	// if session is unconfigured, use device default sample rate
	if (m_sample_rate == 0)
		configure(0);

	for (Device* dev: m_devices) {
		ret = dev->on();
		if (ret)
			break;
		// make sure all devices are synchronized
>>>>>>> 9e141d50
		if (m_devices.size() > 1) {
			ret = dev->sync();
			if (ret)
				break;
		}
<<<<<<< HEAD
	}
	for (auto i : m_devices) {
		i->start_run(nsamples);
		m_active_devices += 1;
=======
		ret = dev->run(samples);
		if (ret)
			break;
		m_active_devices++;
>>>>>>> 9e141d50
	}
	return ret;
}

int Session::cancel()
{
	int ret = 0;

	m_cancellation = LIBUSB_TRANSFER_CANCELLED;
	for (Device* dev: m_devices) {
		ret = dev->cancel();
		if (ret)
			break;
	}
	return ret;
}

void Session::handle_error(int status, const char * tag)
{
	std::lock_guard<std::mutex> lock(m_lock);
	// a canceled transfer completing is not an error...
	if ((m_cancellation == 0) && (status != LIBUSB_TRANSFER_CANCELLED) ) {
		DEBUG("%s: error condition at %s: %s\n", __func__, tag, libusb_error_name(status));
		m_cancellation = status;
		cancel();
	}
}

void Session::completion()
{
	// on USB thread
	m_active_devices -= 1;

	// don't lock for cancelled sessions
	if (m_cancellation == 0)
		std::unique_lock<std::mutex> lock(m_lock);

	if (m_active_devices == 0) {
		if (m_completion_callback) {
			m_completion_callback(m_cancellation);
		}
		m_completion.notify_all();
	}
}<|MERGE_RESOLUTION|>--- conflicted
+++ resolved
@@ -647,10 +647,6 @@
 {
 	int ret = 0;
 	m_cancellation = 0;
-<<<<<<< HEAD
-	for (auto i : m_devices) {
-		i->on();
-=======
 	m_continuous = (samples == 0);
 
 	// if session is unconfigured, use device default sample rate
@@ -662,23 +658,15 @@
 		if (ret)
 			break;
 		// make sure all devices are synchronized
->>>>>>> 9e141d50
 		if (m_devices.size() > 1) {
 			ret = dev->sync();
 			if (ret)
 				break;
 		}
-<<<<<<< HEAD
-	}
-	for (auto i : m_devices) {
-		i->start_run(nsamples);
-		m_active_devices += 1;
-=======
 		ret = dev->run(samples);
 		if (ret)
 			break;
 		m_active_devices++;
->>>>>>> 9e141d50
 	}
 	return ret;
 }
